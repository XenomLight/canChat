--- conflicted
+++ resolved
@@ -10,10 +10,7 @@
     "build": "vite build",
     "format": "prettier --write \"src/**/*.{json,js,jsx,css,scss}\"",
     "dev": "vite"
-<<<<<<< HEAD
 
-=======
->>>>>>> f34a6ead
   },
   "dependencies": {
     "react": "^18.2.0",
